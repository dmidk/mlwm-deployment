# MLWM Deployment
Deployment repository for DMIs MLWMs (Machine Learning Weather Model).

This repository contains the deployment scripts and configuration files for deploying the MLWM models. All models are stored as container images and have an assumption of being deployed in a containerized environment. The containers are assuming the same structure of input data.

## Data Directory Structure
Input data is following a structure that contains a list of traditional weather model identifiers:

- `<model_name>`: Name of the model
- `<model_config>`: Name of the model configuration
- `<bbox>`: Bounding box of the model
- `<resolution>`: Resolution of the model
- `<analysis_time>`: Analysis time of the model run in [ISO8601 format](https://en.wikipedia.org/wiki/ISO_8601) (without colons ":" which is
  still valid ISO8601 format)
- `<data_kind>`: Kind of data [e.g. "pressure_levels", "surface_levels"]

A path is then constructed as follows:
```
<model_name>/<model_config>/<bbox>/<resolution>/<analysis_time>/<data_kind>.zarr
```
- `<model_name>` is a string that contains the name of the model, e.g. `harmonie_cy46`, `ifs_cy50`, etc.
- `<bbox>` is a string that contains the coordinates of the bounding box in the format `w<lon_min>_s<lat_min>_e<lon_max>_n<lat_max>`.
- `<resolution>` is a string that contains the resolution of the model in the format `dx<lon_resolution><unit>_dy<lat_resolution><unit>`.

All floats (`lon_min`, `lat_min`, `lon_max`, `lat_max`, `lon_resolution`,
`lat_resolution`) are formatted with 'p' in place of the decimal point to avoid
having dots in the paths. For example, `0.1` becomes `0p1`.

<<<<<<< HEAD
Functions to construct and parse p-number strings, resolution strings, bbox strings and path strings are provided in the `mlwm.paths` module. E.g.:

```python
import mlwm.paths as mpaths
import datetime

path = mpaths.create_path(
    model_name="harmonie_cy46",
    model_config="danra",
    bbox=dict(lon_min=12.5, lat_min=45.65, lon_max=24.52, lat_max=64.40),
    resolution=dict(lon_resolution=2.5, lat_resolution=2.5, units="km"),
    analysis_time=datetime.datetime(2023, 10, 1, 12, 0),
    data_kind="pressure_levels"
)

parsed_components = mlwm_paths.parse_path(path)
```

More examples can be found in [`mlwm/tests/test_paths.py`](src/mlwm/tests/test_paths.py).
=======
`<resolution>` is a string that contains the resolution of the model in the format `dx<lon_resolution><unit>_dy<lat_resolution><unit>`.


## Building inference artifact on machine that was trained on

The purpose of building an **inference artifact** is to collect all the information that is needed to run model inference later.

This includes:

- model checkpoint (with the weights)
- model configuration (i.e. the neural-lam and datastore config yaml-files)
- the training arguments (i.e. command line arguments used during training)
- statistics of the training dataset (used for standardization)

With the `mlwm.build_inference_artifact` command, you can build an inference artifact zip-file and upload this to the DMI S3 bucket for inference artifacts (`s3://mlwm-artifacts/inference-artifacts/`). Before running this command you must make a yaml-file containing the command-line arguments you used during training, e.g.:

```yaml
# training_cli_args.yaml
- num_workers: 6
- precision: bf16-mixed
- batch_size: 1
- hidden_dim: 300
- hidden_dim_grid: 150
- time_delta_enc_dim: 32
- config_path: ${CONFIG}
- model: hi_lam
- processor_layers: 2
- graph_name: 2dfeat_7deg_tri_9s_hi3
- num_nodes: $SLURM_JOB_NUM_NODES
- epochs: 80
- ar_steps_train: 1
- lr: 0.001
- min_lr: 0.001
- val_interval: 5
- ar_steps_eval: 4
- val_steps_to_log: 1 2 4
```

When you build the inference artifact you need to give it a name (in the example below this is `gefion-1`), the resulting artifact zip file will then be named `<name>.zip`. This name is simply used to identify the artifact and is not necessarily related to any forecasting container image built later.

To build the inference artifact you run `mlwm.build_inference_artifact`, for example:

```bash
uv run python -m mlwm.build_inference_artifact gefion-1 --nl_config config.yaml --checkpoint train-graph_lam-4x2-01_24_14-5078/min_val_loss.ckp
```

The contents of the zip-file will be:

```bash
gefion-1/
├── artifact.yaml
├── checkpoint.pkl
├── configs
│   ├── config.yaml
│   └── danra.datastore.yaml
├── stats
│   └── danra.datastore.stats.zarr
└── training_cli_args.yaml
```

`artifact.yaml` contains information about how the inference artifact was built, i.e. the command line arguments used to build the artifact, e.g. system information, and the command line arguments used to invocate the cli.
>>>>>>> 462f9649
<|MERGE_RESOLUTION|>--- conflicted
+++ resolved
@@ -26,7 +26,6 @@
 `lat_resolution`) are formatted with 'p' in place of the decimal point to avoid
 having dots in the paths. For example, `0.1` becomes `0p1`.
 
-<<<<<<< HEAD
 Functions to construct and parse p-number strings, resolution strings, bbox strings and path strings are provided in the `mlwm.paths` module. E.g.:
 
 ```python
@@ -46,8 +45,6 @@
 ```
 
 More examples can be found in [`mlwm/tests/test_paths.py`](src/mlwm/tests/test_paths.py).
-=======
-`<resolution>` is a string that contains the resolution of the model in the format `dx<lon_resolution><unit>_dy<lat_resolution><unit>`.
 
 
 ## Building inference artifact on machine that was trained on
@@ -107,5 +104,4 @@
 └── training_cli_args.yaml
 ```
 
-`artifact.yaml` contains information about how the inference artifact was built, i.e. the command line arguments used to build the artifact, e.g. system information, and the command line arguments used to invocate the cli.
->>>>>>> 462f9649
+`artifact.yaml` contains information about how the inference artifact was built, i.e. the command line arguments used to build the artifact, e.g. system information, and the command line arguments used to invocate the cli.