# MLWM Deployment
Deployment repository for DMIs MLWMs (Machine Learning Weather Model).

<<<<<<< HEAD
This repository contains the deployment scripts and configuration files for deploying the MLWM models. All models are stored as container images and have an assumption of being deployed in a containerized environment. The containers are assuming the same structure of input data.

## Data Directory Structure
Input data is following a structure that contains a list of traditional weather model identifiers:

- `<model_name>`: Name of the model
- `<model_config>`: Name of the model configuration
- `<bbox>`: Bounding box of the model
- `<member>`: Ensemble number of run
- `<resolution>`: Resolution of the model
- `<analysis_time>`: Analysis time of the model run in [ISO8601 format](https://en.wikipedia.org/wiki/ISO_8601), `YYYY-MM-DDThhmmZ` (i.e. without colons ":" which is still valid ISO8601 format, with `Z` to indicate UTC time)
- `<data_kind>`: Kind of data [e.g. "pressure_levels", "surface_levels"]

A path is then constructed as follows:
```
<model_name>/<model_config>/<bbox>/<resolution>/<analysis_time>/<member>/<data_kind>.zarr
```
- `<model_name>` is a string that contains the name of the model, e.g. `harmonie_cy46`, `ifs_cy50`, etc.
- `<bbox>` is a string that contains the coordinates of the bounding box in the format `w<lon_min>_s<lat_min>_e<lon_max>_n<lat_max>`.
- `<resolution>` is a string that contains the resolution of the model in the format `dx<lon_resolution><unit>_dy<lat_resolution><unit>`.

All floats (`lon_min`, `lat_min`, `lon_max`, `lat_max`, `lon_resolution`,
`lat_resolution`) are formatted with 'p' in place of the decimal point to avoid
having dots in the paths. For example, `0.1` becomes `0p1`.

`<resolution>` is a string that contains the resolution of the model in the format `dx<lon_resolution><unit>_dy<lat_resolution><unit>`.

Functions to construct and parse p-number strings, resolution strings, bbox strings and path strings are provided in the `mlwm.paths` module. E.g.:
=======
> WARNING: This repository is under active development and the information
> provided here is subject to change.

This repository was designed with the following constraints in mind:

- Individual forecast runs must be executed within isolated container
  environments.
- This repository must contain the configuration of which pretrained models to
  run for each forecasting run, with a clear process for how to add new pretrained
  models.
- This repository must contain a python package (named `mlwm`) to be used
  for
    1. packaging up everything needed for inference from the computer where a
       model was trained on (we call this creating an *inference artifact*)
    2. continuous integration tooling that builds container images that will be
       used for inference
    3. CLI for executing all model inferences configured in this repository.

## Adding a new pretrained model for scheduled forecasting

The process of adding a new model to be executed as part of the set of models
run for each forecast cycle is as follows:

1. Create an **inference artifact** and upload to the mlwm inference artifact
   repository (`s3://mlwm-artifacts/`) on the machine where you trained the
   model. This contains everything needed to run the forecast inference (model
   weights, model configuration, dataset statistics). This is done with
   `wlwm.build_inference_artifact`. If you are on an airgapped system you can
   upload the inference artifact zip-file manually.
2. Add configuration to mlwm deployment repository (the repository you are
   looking at right now) which describes how to build an inference container
   image from the inference artifact you created above.
>>>>>>> e90e67a7

This repository contains the deployment scripts and configuration files for deploying the MLWM models. All models are stored as container images and have an assumption of being deployed in a containerized environment. The containers are assuming the same structure of input data.

## Building inference images
Inference are build during the GitHub Actions workflow. The workflow is triggered on every push to the `main` branch. The workflow builds the inference images and pushes them to the ghcr.io registry.

It is also possible to build the inference images manually. This can be done by using the `build_image.sh` script, that is located in the configuration directory of the model you want to build. For example, to build the `surface-dummy-model_DINI` image, you can run the following command:

```bash
cd configurations/surface-dummy-model_DINI
AWS_ACCESS_KEY_ID=<your_aws_access_key_id> AWS_SECRET_ACCESS_KEY=<your_aws_secret_access_key> MLWM_PULL_PROXY=<proxy_for_container_registry> ./build_image.sh
```
If you don't have a proxy for the container registry, you can leave the `MLWM_PULL_PROXY` variable empty.


### Building inference artifact on machine that was trained on

The purpose of building an **inference artifact** is to collect all the information that is needed to run model inference later.

This includes:

- model checkpoint (with the weights)
- model configuration (i.e. the neural-lam and datastore config yaml-files)
- the training arguments (i.e. command line arguments used during training)
- statistics of the training dataset (used for standardization)

With the `mlwm.build_inference_artifact` command, you can build an inference artifact zip-file and upload this to the DMI S3 bucket for inference artifacts (`s3://mlwm-artifacts/inference-artifacts/`). Before running this command you must make a yaml-file containing the command-line arguments you used during training, e.g.:

```yaml
# training_cli_args.yaml
- num_workers: 6
- precision: bf16-mixed
- batch_size: 1
- hidden_dim: 300
- hidden_dim_grid: 150
- time_delta_enc_dim: 32
- config_path: ${CONFIG}
- model: hi_lam
- processor_layers: 2
- graph_name: 2dfeat_7deg_tri_9s_hi3
- num_nodes: $SLURM_JOB_NUM_NODES
- epochs: 80
- ar_steps_train: 1
- lr: 0.001
- min_lr: 0.001
- val_interval: 5
- ar_steps_eval: 4
- val_steps_to_log: 1 2 4
```

When you build the inference artifact you need to give it a name (in the example below this is `gefion-1`), the resulting artifact zip file will then be named `<name>.zip`. This name is simply used to identify the artifact and is not necessarily related to any forecasting container image built later.

To build the inference artifact you run `mlwm.build_inference_artifact`, for example:

```bash
uv run python -m mlwm.build_inference_artifact gefion-1 \
--nl_config /dcai/projects/cu_0003/user_space/hinkas/git-repos/ablation-studies/configs/danra_model1/7deg_config.yaml \
--cli_training_args_filepath /dcai/projects/cu_0003/user_space/hinkas/git-repos/mllam/mlwm-deployment/config.yaml \
--checkpoint /dcai/projects/cu_0003/user_space/hinkas/models_for_inf/train-hi_lam-2x300-02_27_15-4034/last.ckpt
```

The contents of the zip-file will be:

```bash
gefion-1/
├── artifact.yaml
├── checkpoint.pkl
├── configs
│   ├── config.yaml
│   └── danra.datastore.yaml
├── stats
│   └── danra.datastore.stats.zarr
└── training_cli_args.yaml
```

`artifact.yaml` contains information about how the inference artifact was built, i.e. the command line arguments used to build the artifact, e.g. system information, and the command line arguments used to invocate the cli.

### Adding a new model configuration

> TBC: This functionality is not yet complete, so the information written below is subject to change.

Model configurations are stored in this repository (in `configurations/{model_name}`). Each configuration should be comprised of three things:
1. A README describing the inference setup. Ideally, this will include things like notes on how the model was trained and what makes the model special.
2. The inference artifact URI (this contains all information required from training to execute the model for inference).
3. A Containerfile to build the inference container image from.

### Executing the configured forecasting models

> TBC: This functionality is not yet complete, so the information written below is subject to change.

To execute the forecasting models configured in this repo run:

`uv run python -m mlwm.run_models`

Internally, the execution works as follows:

- for each model configured in this repository (stored in `configurations/{model_name}`):
    - read the model configuration .yaml file (stored in `configurations/{model_name}/config.yaml`)
    - copy the required input zarr datasets from the s3 locations described in the configuration file, this will be to `$WORKDIR/input/{model_name}/{input_name}`. These will be parameterised by the `analysis_time` of the execution
    - create the output directorie(s) for the model, this will be `$WORKDIR/output/{model_name}/{output_name}`
    - launch the docker container for the model, mounting the input and output directories as volumes to the container
    - wait for the container to finish running
    - copy the output directories to the s3 locations given in the model configuration, again these will be parameterised by the `analysis_time`


## Data Directory Structure
Input data is following a structure that contains a list of traditional weather model identifiers:

- `<model_name>`: Name of the model
- `<model_config>`: Name of the model configuration
- `<bbox>`: Bounding box of the model
- `<member>`: Ensemble number of run
- `<resolution>`: Resolution of the model
- `<analysis_time>`: Analysis time of the model run in [ISO8601 format](https://en.wikipedia.org/wiki/ISO_8601), `YYYY-MM-DDThhmmZ` (i.e. without colons ":" which is still valid ISO8601 format, with `Z` to indicate UTC time)
- `<data_kind>`: Kind of data [e.g. "pressure_levels", "surface_levels"]

A path is then constructed as follows:
```
<model_name>/<model_config>/<bbox>/<resolution>/<analysis_time>/<member>/<data_kind>.zarr
```
- `<model_name>` is a string that contains the name of the model, e.g. `harmonie_cy46`, `ifs_cy50`, etc.
- `<bbox>` is a string that contains the coordinates of the bounding box in the format `w<lon_min>_s<lat_min>_e<lon_max>_n<lat_max>`.
- `<resolution>` is a string that contains the resolution of the model in the format `dx<lon_resolution><unit>_dy<lat_resolution><unit>`.

All floats (`lon_min`, `lat_min`, `lon_max`, `lat_max`, `lon_resolution`,
`lat_resolution`) are formatted with 'p' in place of the decimal point to avoid
having dots in the paths. For example, `0.1` becomes `0p1`.

Functions to construct and parse p-number strings, resolution strings, bbox strings and path strings are provided in the `mlwm.paths` module. E.g.:

```python
import mlwm.paths as mpaths
import datetime

path = mpaths.create_path(
    model_name="harmonie_cy46",
    model_config="danra",
    bbox=dict(lon_min=12.5, lat_min=45.65, lon_max=24.52, lat_max=64.40),
    resolution=dict(lon_resolution=2.5, lat_resolution=2.5, units="km"),
    analysis_time=datetime.datetime(2023, 10, 1, 12, 0),
    data_kind="pressure_levels"
)

parsed_components = mlwm_paths.parse_path(path)
```

More examples can be found in [`mlwm/tests/test_paths.py`](src/mlwm/tests/test_paths.py).

`<member>` is the number of the ensemble member, with 0 being the control run following the format `member<member>`, like `member0`.<|MERGE_RESOLUTION|>--- conflicted
+++ resolved
@@ -1,36 +1,6 @@
 # MLWM Deployment
 Deployment repository for DMIs MLWMs (Machine Learning Weather Model).
 
-<<<<<<< HEAD
-This repository contains the deployment scripts and configuration files for deploying the MLWM models. All models are stored as container images and have an assumption of being deployed in a containerized environment. The containers are assuming the same structure of input data.
-
-## Data Directory Structure
-Input data is following a structure that contains a list of traditional weather model identifiers:
-
-- `<model_name>`: Name of the model
-- `<model_config>`: Name of the model configuration
-- `<bbox>`: Bounding box of the model
-- `<member>`: Ensemble number of run
-- `<resolution>`: Resolution of the model
-- `<analysis_time>`: Analysis time of the model run in [ISO8601 format](https://en.wikipedia.org/wiki/ISO_8601), `YYYY-MM-DDThhmmZ` (i.e. without colons ":" which is still valid ISO8601 format, with `Z` to indicate UTC time)
-- `<data_kind>`: Kind of data [e.g. "pressure_levels", "surface_levels"]
-
-A path is then constructed as follows:
-```
-<model_name>/<model_config>/<bbox>/<resolution>/<analysis_time>/<member>/<data_kind>.zarr
-```
-- `<model_name>` is a string that contains the name of the model, e.g. `harmonie_cy46`, `ifs_cy50`, etc.
-- `<bbox>` is a string that contains the coordinates of the bounding box in the format `w<lon_min>_s<lat_min>_e<lon_max>_n<lat_max>`.
-- `<resolution>` is a string that contains the resolution of the model in the format `dx<lon_resolution><unit>_dy<lat_resolution><unit>`.
-
-All floats (`lon_min`, `lat_min`, `lon_max`, `lat_max`, `lon_resolution`,
-`lat_resolution`) are formatted with 'p' in place of the decimal point to avoid
-having dots in the paths. For example, `0.1` becomes `0p1`.
-
-`<resolution>` is a string that contains the resolution of the model in the format `dx<lon_resolution><unit>_dy<lat_resolution><unit>`.
-
-Functions to construct and parse p-number strings, resolution strings, bbox strings and path strings are provided in the `mlwm.paths` module. E.g.:
-=======
 > WARNING: This repository is under active development and the information
 > provided here is subject to change.
 
@@ -63,7 +33,6 @@
 2. Add configuration to mlwm deployment repository (the repository you are
    looking at right now) which describes how to build an inference container
    image from the inference artifact you created above.
->>>>>>> e90e67a7
 
 This repository contains the deployment scripts and configuration files for deploying the MLWM models. All models are stored as container images and have an assumption of being deployed in a containerized environment. The containers are assuming the same structure of input data.
 
