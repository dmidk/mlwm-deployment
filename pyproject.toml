--- conflicted
+++ resolved
@@ -6,11 +6,8 @@
 requires-python = ">=3.10"
 dependencies = [
     "parse>=1.20.2",
-<<<<<<< HEAD
-=======
     "dask>=2025.4.1",
     "dataclass-wizard>=0.35.0",
->>>>>>> 7c7441b2
     "dotenv>=0.9.9",
     "ipdb>=0.13.13",
     "loguru>=0.7.3",
