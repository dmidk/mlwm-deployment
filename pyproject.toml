[project]
name = "mlwm-deployment"
dynamic = ["version"]
description = "Add your description here"
readme = "README.md"
requires-python = ">=3.11"
dependencies = [
    "parse>=1.20.2",
    "dask>=2025.4.1",
<<<<<<< HEAD
    "dataclass-wizard>=0.35.0",
=======
    "dataclass-wizard",
>>>>>>> 326c46b4
    "dotenv>=0.9.9",
    "ipdb>=0.13.13",
    "loguru>=0.7.3",
    "mllam-data-prep>=0.6.0",
    "s3fs>=2025.3.2",
    "tqdm>=4.67.1",
    "universal-pathlib>=0.2.6",
    "zarr>=3.0",
]

[dependency-groups]
dev = [
    "pre-commit>=4.2.0",
    "pytest>=8.3.5",
]

[tool.isort]
profile = "black"
[build-system]
requires = ["setuptools>=61", "setuptools_scm"]
build-backend = "setuptools.build_meta"

[tool.setuptools]
package-dir = {"" = "src"}
include-package-data = true

[tool.setuptools.packages.find]
where = ["src"]

[tool.setuptools_scm]
version_scheme = "post-release"<|MERGE_RESOLUTION|>--- conflicted
+++ resolved
@@ -7,11 +7,7 @@
 dependencies = [
     "parse>=1.20.2",
     "dask>=2025.4.1",
-<<<<<<< HEAD
     "dataclass-wizard>=0.35.0",
-=======
-    "dataclass-wizard",
->>>>>>> 326c46b4
     "dotenv>=0.9.9",
     "ipdb>=0.13.13",
     "loguru>=0.7.3",
